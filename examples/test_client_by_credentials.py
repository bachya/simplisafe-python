"""Test system functionality."""
import asyncio
import logging
import os

from aiohttp import ClientSession
from async_timeout import timeout

from simplipy.api import API, AuthStates
from simplipy.errors import SimplipyError, Verify2FAError, Verify2FAPending

_LOGGER = logging.getLogger()

<<<<<<< HEAD
SIMPLISAFE_USERNAME = os.getenv("SIMPLISAFE_USERNAME", "")
SIMPLISAFE_PASSWORD = os.getenv("SIMPLISAFE_PASSWORD", "")
=======
DEFAULT_EMAIL_2FA_TIMEOUT = 500

SIMPLISAFE_USERNAME = "<USERNAME>"
SIMPLISAFE_PASSWORD = "<PASSWORD>"
>>>>>>> 7ccc2472


async def main() -> None:
    """Create the aiohttp session and run the example."""
    async with ClientSession() as session:
        logging.basicConfig(level=logging.INFO)
        if not SIMPLISAFE_USERNAME or not SIMPLISAFE_PASSWORD:
            _LOGGER.error(
                "You must specify a SIMPLISAFE_USERNAME and SIMPLISAFE_PASSWORD in the environment."
            )
            return

        try:
            # Start the process of obtaining an authenticated API object using a
            # SimpliSafe username/email and password:
            simplisafe = await API.async_from_credentials(
                SIMPLISAFE_USERNAME,
                SIMPLISAFE_PASSWORD,
                session=session,
            )

            if simplisafe.auth_state == AuthStates.PENDING_2FA_EMAIL:
                # If the SimpliSafe account is protected by email-based 2FA, go into a
                # loop and periodically see if the user has verified the email
                # (eventually timing out if nothing happens):
                try:
                    async with timeout(DEFAULT_EMAIL_2FA_TIMEOUT):
                        while True:
                            try:
                                await simplisafe.async_verify_2fa_email()
                            except Verify2FAPending as err:
                                _LOGGER.info(err)
                                await asyncio.sleep(3)
                            else:
                                break
                except asyncio.TimeoutError as err:
                    raise Verify2FAError(
                        "Timed out while waiting for email-based 2FA verification"
                    ) from err
            elif simplisafe.auth_state == AuthStates.PENDING_2FA_SMS:
                # If the SimpliSafe account is protected by SMS-based 2FA, have the user
                # input the code they receive:
                sms_2fa_code = input("Input your SMS-based 2FA code: ")
                await simplisafe.async_verify_2fa_sms(sms_2fa_code)

            # If we somehow reach this point without the API object being authenticated,
            # halt:
            if simplisafe.auth_state != AuthStates.AUTHENTICATED:
                raise SimplipyError("API object is not authenticated!")

            systems = await simplisafe.async_get_systems()
            for system in systems.values():
                # Print system state:
                _LOGGER.info("System state: %s", system.state)

                # Print sensor info:
                for serial, sensor in system.sensors.items():
                    _LOGGER.info(
                        "Sensor %s: (name: %s, type: %s, triggered: %s)",
                        serial,
                        sensor.name,
                        sensor.type,
                        sensor.triggered,
                    )

                # Arm/disarm the system:
                # await system.async_set_away()
                # await system.async_set_home()
                # await system.async_set_off()

                # Print system events:
                events = await system.async_get_events()
                for event in events:
                    _LOGGER.info("Event: %s", event)

                # Set PINs:
                # await system.async_set_pin("Test PIN", "1235")
                # await system.async_remove_pin("Test PIN")

                # Interact with locks (if we have them):
                for serial, lock in system.locks.items():
                    _LOGGER.info(
                        "Lock %s: (name: %s, state: %s)", serial, lock.name, lock.state
                    )
                    # await lock.async_lock()
                    # await lock.async_unlock()
        except SimplipyError as err:
            _LOGGER.error(err)


asyncio.run(main())<|MERGE_RESOLUTION|>--- conflicted
+++ resolved
@@ -11,15 +11,10 @@
 
 _LOGGER = logging.getLogger()
 
-<<<<<<< HEAD
+DEFAULT_EMAIL_2FA_TIMEOUT = 500
+
 SIMPLISAFE_USERNAME = os.getenv("SIMPLISAFE_USERNAME", "")
 SIMPLISAFE_PASSWORD = os.getenv("SIMPLISAFE_PASSWORD", "")
-=======
-DEFAULT_EMAIL_2FA_TIMEOUT = 500
-
-SIMPLISAFE_USERNAME = "<USERNAME>"
-SIMPLISAFE_PASSWORD = "<PASSWORD>"
->>>>>>> 7ccc2472
 
 
 async def main() -> None:
