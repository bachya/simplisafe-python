"""Define functionality for interacting with the SimpliSafe API."""
from __future__ import annotations

import asyncio
import sys
from collections.abc import Awaitable, Callable
from datetime import datetime
from json.decoder import JSONDecodeError
from typing import Any, cast

import backoff
from aiohttp import ClientSession
from aiohttp.client_exceptions import ClientResponseError

from simplipy.const import DEFAULT_USER_AGENT, LOGGER
from simplipy.errors import (
    InvalidCredentialsError,
    RequestError,
    SimplipyError,
    raise_on_data_error,
)
from simplipy.system.v2 import SystemV2
from simplipy.system.v3 import SystemV3
from simplipy.util import execute_callback
from simplipy.util.auth import (
    AUTH_URL_BASE,
    AUTH_URL_HOSTNAME,
    DEFAULT_CLIENT_ID,
    DEFAULT_REDIRECT_URI,
)
from simplipy.websocket import WebsocketClient

API_URL_HOSTNAME = "api.simplisafe.com"
API_URL_BASE = f"https://{API_URL_HOSTNAME}/v1"

DEFAULT_REQUEST_RETRIES = 4
DEFAULT_MEDIA_RETRIES = 10
DEFAULT_TIMEOUT = 10
DEFAULT_TOKEN_EXPIRATION_WINDOW = 5


class API:  # pylint: disable=too-many-instance-attributes
    """An API object to interact with the SimpliSafe cloud.

    Note that this class shouldn't be instantiated directly; instead, the
    :meth:`simplipy.api.API.async_from_auth` and
    :meth:`simplipy.api.API.async_from_refresh_token` methods should be used.

    Args:
        session: session: An optional ``aiohttp`` ``ClientSession``.
        request_retries: The default number of request retries to use.
        media_retries: The default number of request retries to use to
            fetch media files.
    """

    def __init__(
        self,
        *,
        request_retries: int = DEFAULT_REQUEST_RETRIES,
        media_retries: int = DEFAULT_MEDIA_RETRIES,
        session: ClientSession,
    ) -> None:
        """Initialize.

        Args:
            session: An optional ``aiohttp`` ``ClientSession``.
            request_retries: The default number of request retries to use.
        """
        self._refresh_token_callbacks: list[
            Callable[[str], Awaitable[None] | None]
        ] = []
        self._request_retries = request_retries
        self._media_retries = media_retries
        self.session: ClientSession = session

        # These will get filled in after initial authentication:
        self._backoff_refresh_lock = asyncio.Lock()
        self._token_last_refreshed: datetime | None = None
        self.access_token: str | None = None
        self.refresh_token: str | None = None
        self.subscription_data: dict[int, Any] = {}
        self.user_id: int | None = None
        self.websocket: WebsocketClient | None = None

        self.async_request = self._wrap_request_method(
            request_retries=self._request_retries,
            retry_codes=[401, 409],
            request_func=self._async_api_request,
        )
        self._async_media_data = self._wrap_request_method(
            request_retries=self._media_retries,
            retry_codes=[401, 404, 409],
            request_func=self._async_media_request,
        )

    @classmethod
    async def async_from_auth(
        cls,
        authorization_code: str,
        code_verifier: str,
        *,
        request_retries: int = DEFAULT_REQUEST_RETRIES,
        session: ClientSession,
    ) -> API:
        """Get an authenticated API object from an Authorization Code and Code Verifier.

        Args:
            authorization_code: The Authorization Code.
            code_verifier: The Code Verifier.
            request_retries: The default number of request retries to use.
            session: An optional ``aiohttp`` ``ClientSession``.

        Returns:
            An authenticated API object.

        Raises:
            InvalidCredentialsError: Raised on invalid username/password.
            RequestError: Raised on general HTTP error.
            SimplipyError: Raised on an unknown error.
        """
        api = cls(session=session, request_retries=request_retries)

        try:
            token_data = await api._async_api_request(
                "post",
                "oauth/token",
                url_base=AUTH_URL_BASE,
                headers={"Host": AUTH_URL_HOSTNAME},
                json={
                    "grant_type": "authorization_code",
                    "client_id": DEFAULT_CLIENT_ID,
                    "code_verifier": code_verifier,
                    "code": authorization_code,
                    "redirect_uri": DEFAULT_REDIRECT_URI,
                },
            )
        except ClientResponseError as err:
            if err.status in (401, 403):
                raise InvalidCredentialsError("Invalid credentials") from err
            raise RequestError(err) from err
        except Exception as err:  # pylint: disable=broad-except
            raise SimplipyError(err) from err

        api._save_token_data_from_response(token_data)
        await api._async_post_init()
        return api

    @classmethod
    async def async_from_refresh_token(
        cls,
        refresh_token: str,
        *,
        request_retries: int = DEFAULT_REQUEST_RETRIES,
        session: ClientSession,
    ) -> API:
        """Get an authenticated API object from a refresh token.

        Args:
            refresh_token: A refresh token.
            request_retries: The default number of request retries to use.
            session: An optional ``aiohttp`` ``ClientSession``.

        Returns:
            An authenticated API object.
        """
        api = cls(session=session, request_retries=request_retries)
        api.refresh_token = refresh_token
        await api.async_refresh_access_token()
        await api._async_post_init()
        return api

    async def _async_handle_on_backoff(self, _: dict[str, Any]) -> None:
        """Handle a backoff retry."""
        err_info = sys.exc_info()
        err: ClientResponseError = err_info[1].with_traceback(  # type: ignore
            err_info[2]
        )

        LOGGER.debug("Error during request attempt: %s", err)

        if err.status == 401 and self._token_last_refreshed:
            # Calculate the window between now and the last time the token was
            # refreshed:
            window = (datetime.utcnow() - self._token_last_refreshed).total_seconds()

            # Since we might have multiple requests (each running their own retry
            # sequence) land here, we only refresh the access token if it hasn't
            # been refreshed within the window (and we lock the attempt so other
            # requests can't try it at the same time):
            async with self._backoff_refresh_lock:
                if window < DEFAULT_TOKEN_EXPIRATION_WINDOW:
                    LOGGER.debug("Skipping refresh attempt since window hasn't busted")
                    return

                LOGGER.info("401 detected; attempting refresh token")
                await self.async_refresh_access_token()

    async def _async_post_init(self) -> None:
        """Perform some post-init actions."""
        auth_check_resp = await self._async_api_request("get", "api/authCheck")
        self.user_id = auth_check_resp["userId"]
        self.websocket = WebsocketClient(self)

    async def _async_api_request(
        self, method: str, endpoint: str, url_base: str = API_URL_BASE, **kwargs: Any
    ) -> dict[str, Any]:
        """Make an API request.

        Args:
            method: An HTTP method.
            endpoint: A relative API endpoint.
            url_base: The base URL of the API.
            **kwargs: Additional kwargs to send with the request.

        Returns:
            An API response payload.
        """
        kwargs.setdefault("headers", {})
        kwargs["headers"].setdefault("Host", API_URL_HOSTNAME)
        kwargs["headers"]["Content-Type"] = "application/json; charset=utf-8"
        kwargs["headers"]["User-Agent"] = DEFAULT_USER_AGENT
        if self.access_token:
            kwargs["headers"]["Authorization"] = f"Bearer {self.access_token}"

        data: dict[str, Any] | str = {}
        async with self.session.request(
            method, f"{url_base}/{endpoint}", **kwargs
        ) as resp:
            try:
                data = await resp.json(content_type=None)
            except JSONDecodeError:
                message = await resp.text()
                data = {"type": "DataParsingError", "message": message}

            if isinstance(data, str):
                # In some cases, the SimpliSafe API will return a quoted string
                # in its response body (e.g., "\"Unauthorized\""), which is
                # technically valid JSON. Additionally, SimpliSafe sets that
                # response's Content-Type header to application/json (#smh).
                # Together, these factors will allow a non-true-JSON  payload to
                # escape the try/except above. So, if we get here, we use the
                # string value (with quotes removed) to raise an error:
                message = data.replace('"', "")
                data = {"error": message}

            LOGGER.debug("Data received from /%s: %s", endpoint, data)

            raise_on_data_error(data)
            resp.raise_for_status()

        return data

    async def async_media(self, url: str) -> bytes | None:
        """Fetch a media file and return raw bytes to caller.

        Args:
            url: An absolute url for the media file.

        Returns:
            The raw bytes of the media file.
        """
        data = await self._async_media_data(url)
        if data["bytes"] is None:
            return None

        return cast(bytes, data["bytes"])

    async def _async_media_request(self, url: str) -> dict[str, Any]:
        """Fetch a media file.

        Args:
            url: An absolute url for the media file.

        Returns:
            A dict that looks like { "bytes": <raw-bytes> }.
        """
        async with self.session.request(
            "get",
            url,
            headers={
                "User-Agent": DEFAULT_USER_AGENT,
                "Authorization": f"Bearer {self.access_token}",
            },
        ) as resp:
            resp.raise_for_status()
            return {"bytes": await resp.read()}

    @staticmethod
    def _handle_on_giveup(_: dict[str, Any]) -> None:
        """Handle a give up after retries are exhausted.

        Raises:
            RequestError: Raised upon an underlying HTTP error.
        """
        err_info = sys.exc_info()
        err = err_info[1].with_traceback(err_info[2])  # type: ignore
        raise RequestError(err) from err

    def _save_token_data_from_response(self, token_data: dict[str, Any]) -> None:
        """Save token data from a token response.

        Args:
            token_data: An API response payload.
        """
        self._token_last_refreshed = datetime.utcnow()
        self.access_token = token_data["access_token"]
        if refresh_token := token_data.get("refresh_token"):
            self.refresh_token = refresh_token

    @staticmethod
    def is_fatal_error(
        err: ClientResponseError,
        retriable_error_codes: list[int],
<<<<<<< HEAD
    ) -> bool:
=======
    ) -> Callable[[ClientResponseError], bool]:
>>>>>>> 2c31b96e
        """Determine whether a ClientResponseError is fatal and shouldn't be retried.

        When sending general API requests:

        1. 401: We catch this, refresh the access token, and retry the original request.
        2. 409: SimpliSafe base stations regular synchronize themselves with the API,
                which is where this error can occur; we can't control when/how that
                happens (e.g., we might query the API in the middle of a base station
                update), so it should be viewed as retryable.

        But when fetching media files:

        3. 404: When fetching media files, you may get a 404 if the media file is not
                yet available to read. Keep trying however, and it will eventually
                return a 200.

        Args:
            err: The HTTP response from a request.
            retriable_error_codes: A list of retriable error status codes.

        Returns:
            True if the response is a unretriable fatal error.
        """

<<<<<<< HEAD
        if err.status in retriable_error_codes:
            return False
        return 400 <= err.status < 500
=======
        def check(err: ClientResponseError) -> bool:
            """Perform the check.

            Args:
                err: An ``aiohttp`` ``ClientResponseError``

            Returns:
                Whether the error is a fatal one.
            """
            if err.status in retriable_error_codes:
                return False
            return 400 <= err.status < 500

        return check
>>>>>>> 2c31b96e

    def _wrap_request_method(
        self,
        request_retries: int,
        retry_codes: list[int],
        request_func: Callable[..., Awaitable[dict[str, Any]]],
    ) -> Callable[..., Awaitable[dict[str, Any]]]:
        """Wrap a request method in backoff/retry logic.

        Args:
            request_retries: The number of retries to give a failed request.
            retry_codes: A list of HTTP status codes that cause the retry
                loop to continue.
            request_func: A function that performs the request.

        Returns:
            A version of the request callable that can do retries.
        """
        return backoff.on_exception(
            backoff.expo,
            ClientResponseError,
<<<<<<< HEAD
            giveup=lambda err: self.is_fatal_error(err, retry_codes),  # type: ignore[arg-type] # pylint: disable-line-too-long
=======
            giveup=self.is_fatal_error(retry_codes),  # type: ignore[arg-type]
>>>>>>> 2c31b96e
            jitter=backoff.random_jitter,
            logger=LOGGER,
            max_tries=request_retries,
            on_backoff=self._async_handle_on_backoff,  # type: ignore[arg-type]
            on_giveup=self._handle_on_giveup,  # type: ignore[arg-type]
        )(request_func)

    def disable_request_retries(self) -> None:
        """Disable the request retry mechanism."""
        self.async_request = self._wrap_request_method(
            request_retries=1,
            retry_codes=[401, 409],
            request_func=self._async_api_request,
        )

    def enable_request_retries(self) -> None:
        """Enable the request retry mechanism."""
        self.async_request = self._wrap_request_method(
            request_retries=self._request_retries,
            retry_codes=[401, 409],
            request_func=self._async_api_request,
        )

    def add_refresh_token_callback(
        self, callback: Callable[[str], Awaitable[None] | None]
    ) -> Callable[[], None]:
        """Add a callback that should be triggered when tokens are refreshed.

        Note that callbacks should expect to receive a refresh token as a parameter.

        Args:
            callback: The callback to execute.

        Returns:
            A callable to cancel the callback.
        """
        self._refresh_token_callbacks.append(callback)

        def remove() -> None:
            """Remove the callback."""
            self._refresh_token_callbacks.remove(callback)

        return remove

    async def async_get_systems(self) -> dict[int, SystemV2 | SystemV3]:
        """Get systems associated to the associated SimpliSafe account.

        In the dict that is returned, the keys are the subscription ID and the values
        are actual ``System`` objects.

        Returns:
            A dictionary of system IDs to System objects.
        """
        systems: dict[int, SystemV2 | SystemV3] = {}

        await self.async_update_subscription_data()

        for sid, subscription in self.subscription_data.items():
            if not subscription["status"]["hasBaseStation"]:
                LOGGER.info("Skipping inactive subscription: %s", sid)
                continue

            if not subscription["location"].get("system"):
                LOGGER.error("Skipping subscription with missing system data: %s", sid)
                continue

            system: SystemV2 | SystemV3
            if subscription["location"]["system"]["version"] == 2:
                system = SystemV2(self, sid)
            else:
                system = SystemV3(self, sid)

            # Update the system, but don't include subscription data itself, since it
            # will already have been fetched when the API was first queried:
            await system.async_update(include_subscription=False)
            system.generate_device_objects()
            systems[sid] = system

        return systems

    async def async_refresh_access_token(self) -> None:
        """Initiate a refresh of the access/refresh tokens.

        Note that this will execute any callbacks added via add_refresh_token_callback.

        Raises:
            InvalidCredentialsError: Raised on invalid username/password.
            RequestError: Raised on general HTTP error.
            SimplipyError: Raised on an unknown error.
        """
        try:
            token_data = await self._async_api_request(
                "post",
                "oauth/token",
                url_base=AUTH_URL_BASE,
                headers={"Host": AUTH_URL_HOSTNAME},
                json={
                    "grant_type": "refresh_token",
                    "client_id": DEFAULT_CLIENT_ID,
                    "refresh_token": self.refresh_token,
                },
            )
        except ClientResponseError as err:
            if err.status in (401, 403):
                raise InvalidCredentialsError("Invalid refresh token") from err
            raise RequestError(
                f"Request error while attempting to refresh access token: {err}"
            ) from err
        except Exception as err:  # pylint: disable-broad-except
            raise SimplipyError(
                f"Error while attempting to refresh access token: {err}"
            ) from err

        self._save_token_data_from_response(token_data)

        for callback in self._refresh_token_callbacks:
            execute_callback(callback, self.refresh_token)

    async def async_update_subscription_data(self) -> None:
        """Get the latest subscription data."""
        subscription_resp = await self.async_request(
            "get", f"users/{self.user_id}/subscriptions", params={"activeOnly": "true"}
        )
        self.subscription_data = {
            subscription["sid"]: subscription
            for subscription in subscription_resp["subscriptions"]
        }<|MERGE_RESOLUTION|>--- conflicted
+++ resolved
@@ -309,13 +309,8 @@
 
     @staticmethod
     def is_fatal_error(
-        err: ClientResponseError,
         retriable_error_codes: list[int],
-<<<<<<< HEAD
-    ) -> bool:
-=======
     ) -> Callable[[ClientResponseError], bool]:
->>>>>>> 2c31b96e
         """Determine whether a ClientResponseError is fatal and shouldn't be retried.
 
         When sending general API requests:
@@ -333,18 +328,12 @@
                 return a 200.
 
         Args:
-            err: The HTTP response from a request.
             retriable_error_codes: A list of retriable error status codes.
 
         Returns:
-            True if the response is a unretriable fatal error.
-        """
-
-<<<<<<< HEAD
-        if err.status in retriable_error_codes:
-            return False
-        return 400 <= err.status < 500
-=======
+            A callable function used by backoff to check for errors.
+        """
+
         def check(err: ClientResponseError) -> bool:
             """Perform the check.
 
@@ -359,7 +348,6 @@
             return 400 <= err.status < 500
 
         return check
->>>>>>> 2c31b96e
 
     def _wrap_request_method(
         self,
@@ -381,11 +369,7 @@
         return backoff.on_exception(
             backoff.expo,
             ClientResponseError,
-<<<<<<< HEAD
-            giveup=lambda err: self.is_fatal_error(err, retry_codes),  # type: ignore[arg-type] # pylint: disable-line-too-long
-=======
             giveup=self.is_fatal_error(retry_codes),  # type: ignore[arg-type]
->>>>>>> 2c31b96e
             jitter=backoff.random_jitter,
             logger=LOGGER,
             max_tries=request_retries,
